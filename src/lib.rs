use pyo3::prelude::*;
use serde_json::json;
use std::cmp::PartialEq;
use std::collections::{BTreeMap, VecDeque};
use std::fmt;
use std::fs::OpenOptions;
use std::io::Write;
use std::ops::Add;
use std::time;


use rand::Rng;
#[derive(Clone)]
#[pyclass(name = "Move")]
struct PyMove {
    #[pyo3(get)]
    destination: (i32, i32),
    #[pyo3(get)]
    place_wall: String,
}

#[pymethods]
impl PyMove {
    #[new]
    fn new(destination: (i32, i32), place_wall: String) -> Self {
        PyMove {
            destination,
            place_wall,
        }
    }

    #[staticmethod]
    fn from_notation(notation: &str) -> PyResult<PyMove> {
        let mv = Move::from_notation(notation)
            .map_err(|e| pyo3::exceptions::PyValueError::new_err(e))?;
        let dest = mv.destination;
        let dir = match mv.place_wall {
            Direction::Up => "U",
            Direction::Down => "D",
            Direction::Left => "L",
            Direction::Right => "R",
        }
        .to_string();
        Ok(PyMove::new((dest.x, dest.y), dir))
    }
}

#[pyclass(name = "Game")]
struct PyGame {
    inner: Game,
}

#[pymethods]
impl PyGame {
    #[new]
    fn new(width: i32, height: i32) -> Self {
        PyGame {
            inner: Game::new(width, height),
        }
    }

    /// Start an interactive game loop (blocks).
    #[staticmethod]
    fn play(width: i32, height: i32) {
        Game::play(width, height);
    }

    /// Return all legal moves as a list of PyMove.
    fn possible_moves(&mut self) -> Vec<PyMove> {
        self.inner
            .possible_moves()
            .iter()
            .map(|mv| {
                let c = mv.destination;
                let dir = match mv.place_wall {
                    Direction::Up => "U",
                    Direction::Down => "D",
                    Direction::Left => "L",
                    Direction::Right => "R",
                }
                .to_string();
                PyMove::new((c.x, c.y), dir)
            })
            .collect()
    }

    /// Attempt to make a move. `place_wall` should be "U", "D", "L" or "R".
    fn make_move(&mut self, mv: PyMove, safe: bool) -> PyResult<bool> {
        let destination = Coordinate::new(mv.destination.0, mv.destination.1);
        let place_wall = match mv.place_wall.as_str() {
            "U" => Direction::Up,
            "D" => Direction::Down,
            "L" => Direction::Left,
            "R" => Direction::Right,
            _ => {
                return Err(pyo3::exceptions::PyValueError::new_err(
                    "Invalid wall direction",
                ))
            }
        };
        let move_obj = Move::new(destination, place_wall);
        Ok(self.inner.make_move(move_obj, safe))
    }

    /// Check whether the game is over.
    fn game_over(&mut self) -> bool {
        self.inner.game_over()
    }

    fn get_state_planes(&self) -> Vec<Vec<Vec<bool>>> {
        let mut planes = Vec::new();

        // Blue position plane
        let mut blue_plane = Board::new(self.inner.width, self.inner.height, false);
        blue_plane.set(self.inner.blue_position, true);
        planes.push(blue_plane.board_matrix);

        // Green position plane
        let mut green_plane = Board::new(self.inner.width, self.inner.height, false);
        green_plane.set(self.inner.green_position, true);
        planes.push(green_plane.board_matrix);

        // Horizontal walls plane
        let mut horizontal_walls_plane = Board::new(self.inner.width, self.inner.height, false);
        for x in 0..self.inner.width {
            for y in 0..self.inner.height - 1 {
                horizontal_walls_plane.set(
                    Coordinate::new(x, y),
                    !self
                        .inner
                        .horizontal_walls
                        .get(Coordinate::new(x, y))
                        .is_empty(),
                );
            }
        }
        planes.push(horizontal_walls_plane.board_matrix);

        // Vertical walls plane
        let mut vertical_walls_plane = Board::new(self.inner.width, self.inner.height, false);
        for x in 0..self.inner.width - 1 {
            for y in 0..self.inner.height {
                vertical_walls_plane.set(
                    Coordinate::new(x, y),
                    !self
                        .inner
                        .vertical_walls
                        .get(Coordinate::new(x, y))
                        .is_empty(),
                );
            }
        }
        planes.push(vertical_walls_plane.board_matrix);

        let turn_indicator_plane = match self.inner.blue_turn {
            true => Board::new(self.inner.width, self.inner.height, true),
            false => Board::new(self.inner.width, self.inner.height, false),
        };
        planes.push(turn_indicator_plane.board_matrix);

        planes
    }

    /// Return (winner, (blue_score, green_score))
    fn game_result(&mut self) -> (String, (i32, i32)) {
        let (winner, score) = self.inner.game_result();
        let w = match winner {
            Winner::Blue => "Blue",
            Winner::Green => "Green",
            Winner::Draw => "Draw",
        }
        .to_string();
        (w, (score.blue, score.green))
    }

    fn print(&self) {
        self.inner.print();
    }

    /// Run a benchmark of `games` random games.
    #[staticmethod]
    fn benchmark(games: i32) {
        Game::benchmark(games)
    }

    #[staticmethod]
    fn play_against_minimax(width: i32, height: i32, human_first: bool) {
        Game::play_against_minimax(width, height, human_first);
    }
}

#[pymodule]
fn ruspy_city(m: &Bound<'_, PyModule>) -> PyResult<()> {
    m.add_class::<PyGame>()?;
    m.add_class::<PyMove>()?;
    Ok(())
}

#[derive(Clone, Copy)]
enum Cell {
    Empty,
    Blue,
    Green,
}

impl Cell {
    fn is_empty(&self) -> bool {
        match self {
            Cell::Empty => true,
            _ => false,
        }
    }
}

impl fmt::Debug for Cell {
    fn fmt(&self, f: &mut fmt::Formatter) -> fmt::Result {
        match self {
            Cell::Empty => write!(f, " "),
            Cell::Blue | Cell::Green => write!(f, "■"),
        }
    }
}
#[derive(Clone)]
struct Board<T> {
    board_matrix: Vec<Vec<T>>,
}

impl<T: Copy> Board<T> {
    fn new(width: i32, height: i32, default: T) -> Board<T> {
        Board {
            board_matrix: vec![vec![default; width as usize]; height as usize],
        }
    }

    fn get(&self, coordinate: Coordinate) -> &T {
        unsafe {
            self.board_matrix
                .get_unchecked(coordinate.y as usize)
                .get_unchecked(coordinate.x as usize)
        }
    }

    fn set(&mut self, coordinate: Coordinate, value: T) {
        self.board_matrix[coordinate.y as usize][coordinate.x as usize] = value;
    }
}

impl Board<bool> {
    fn total(&self) -> usize {
        self.board_matrix.iter().flatten().filter(|&&x| x).count()
    }
    fn clean(&mut self) {
        for i in self.board_matrix.iter_mut() {
            i.fill(false);
        }
    }
}

impl Board<i32> {
    fn clean(&mut self) {
        for i in self.board_matrix.iter_mut() {
            i.fill(-1);
        }
    }
}

impl Board<Cell> {
    fn to_bool(&self) -> Vec<Vec<bool>> {
        self.board_matrix
            .iter()
            .map(|row| row.iter().map(|&cell| !cell.is_empty()).collect())
            .collect()
    }
}

#[derive(Copy, Clone, PartialEq)]
enum Direction {
    Up,
    Down,
    Left,
    Right,
}

const DIRECION_VALUES: [Direction; 4] = [
    Direction::Up,
    Direction::Down,
    Direction::Left,
    Direction::Right,
];

impl Direction {
    fn relative_position(self) -> Coordinate {
        match self {
            Direction::Up => Coordinate::new(0, -1),
            Direction::Down => Coordinate::new(0, 1),
            Direction::Left => Coordinate::new(-1, 0),
            Direction::Right => Coordinate::new(1, 0),
        }
    }
}

// implement debug for Direction
impl fmt::Debug for Direction {
    fn fmt(&self, f: &mut fmt::Formatter<'_>) -> fmt::Result {
        match self {
            Direction::Up => write!(f, "U"),
            Direction::Down => write!(f, "D"),
            Direction::Left => write!(f, "L"),
            Direction::Right => write!(f, "R"),
        }
    }
}

#[derive(Debug, Clone, Copy)]
struct Coordinate {
    x: i32,
    y: i32,
}

impl Coordinate {
    fn new(x: i32, y: i32) -> Coordinate {
        Coordinate { x, y }
    }

    fn inside(self, width: i32, height: i32) -> bool {
        self.x >= 0 && self.x < width && self.y >= 0 && self.y < height
    }

    fn move_to(self, direction: Direction) -> Coordinate {
        self + direction.relative_position()
    }

    fn to_tuple(self) -> (i32, i32) {
        (self.x, self.y)
    }
}

impl PartialEq for Coordinate {
    fn eq(&self, other: &Coordinate) -> bool {
        self.x == other.x && self.y == other.y
    }
}

impl Add<Coordinate> for Coordinate {
    type Output = Coordinate;

    fn add(self, other: Coordinate) -> Coordinate {
        Coordinate::new(self.x + other.x, self.y + other.y)
    }
}

#[derive(Clone, Copy, PartialEq)]
struct Move {
    destination: Coordinate,
    place_wall: Direction,
}

impl Move {
    fn new(destination: Coordinate, place_wall: Direction) -> Move {
        Move {
            destination,
            place_wall,
        }
    }

    fn from_notation(notation: &str) -> Result<Move, &'static str> {
        if notation == "exit" {
            panic!("exit")
        }
        let x = notation.chars().nth(0).ok_or("Invalid Notation")?;
        let y = notation.chars().nth(1).ok_or("Invalid Notation")?;
        let destination = Coordinate::new(x as i32 - 'a' as i32, y as i32 - '1' as i32);
        let place_wall = match notation.chars().nth(2).ok_or("Invalid Notation")? {
            'U' => Direction::Up,
            'D' => Direction::Down,
            'L' => Direction::Left,
            'R' => Direction::Right,
            _ => return Err("Invalid Notation"),
        };

        Ok(Move::new(destination, place_wall))
    }

    fn to_flat(&self) -> ((i32, i32), i32) {
        // destination, wall_direction UDLR -> 0123
        let wall_direction = match self.place_wall {
            Direction::Up => 0,
            Direction::Down => 1,
            Direction::Left => 2,
            Direction::Right => 3,
        };
        (self.destination.to_tuple(), wall_direction)
    }
}

impl fmt::Debug for Move {
    fn fmt(&self, f: &mut fmt::Formatter) -> fmt::Result {
        write!(
            f,
            "{}{}{:?}",
            (b'a' + self.destination.x as u8) as char,
            (b'1' + self.destination.y as u8) as char,
            self.place_wall
        )
    }
}

struct EvaluatedMove {
    mv: Move,
    ev: i32,
}

impl EvaluatedMove {
    fn new(mv: Move, ev: i32) -> EvaluatedMove {
        EvaluatedMove { mv, ev }
    }
}

impl fmt::Debug for EvaluatedMove {
    fn fmt(&self, f: &mut fmt::Formatter) -> fmt::Result {
        let sign = if self.ev > 0 { "+" } else { "" };
        write!(f, "{:?} ({}{})", self.mv, sign, self.ev)
    }
}

impl PartialEq for EvaluatedMove {
    // compare only by evaluation value
    fn eq(&self, other: &Self) -> bool {
        self.ev == other.ev
    }
}

impl Eq for EvaluatedMove {}

impl PartialOrd for EvaluatedMove {
    fn partial_cmp(&self, other: &Self) -> Option<std::cmp::Ordering> {
        Some(self.ev.cmp(&other.ev))
    }
}

impl Ord for EvaluatedMove {
    fn cmp(&self, other: &Self) -> std::cmp::Ordering {
        self.ev.cmp(&other.ev)
    }
}

#[derive(Debug)]
struct Score {
    blue: i32,
    green: i32,
}

#[derive(Debug, PartialEq, Clone, Copy)]
pub enum Winner {
    Blue,
    Green,
    Draw,
}

#[derive(Clone)]
pub struct Game {
    width: i32,
    height: i32,

    blue_position: Coordinate,
    green_position: Coordinate,

    horizontal_walls: Board<Cell>, // 0 for no wall, 1 for blue wall, 2 for green wall
    vertical_walls: Board<Cell>,

    blue_turn: bool, // true for blue, false for green

    history: Vec<Move>,                    // history of moves
    evaluation_cache: BTreeMap<u128, i32>, // cache for evaluation
    blue_reachable_cache: Board<bool>,
    green_reachable_cache: Board<bool>,
    blue_steps_cache: Board<i32>,
    green_steps_cache: Board<i32>
}

impl Game {
    fn new(width: i32, height: i32) -> Game {
        Game {
            width,
            height,
            blue_position: Coordinate::new(0, 0), // the top-left corner
            green_position: Coordinate::new(width - 1, height - 1), // bottom-right corner
            horizontal_walls: Board::new(width, height - 1, Cell::Empty),
            vertical_walls: Board::new(width - 1, height, Cell::Empty),
            blue_turn: true,
            history: Vec::new(),
            evaluation_cache: BTreeMap::new(),
            blue_reachable_cache: Board::new(width, height, false),
            green_reachable_cache: Board::new(width, height, false),
            blue_steps_cache: Board::new(width, height, -1),
            green_steps_cache: Board::new(width, height, -1)
        }
    }

    fn reachable_with_cache(
        &mut self, 
        start: Coordinate,
        step: i32,
        ignore_other_player: bool,
    ) {
        let reachable = if start == self.blue_position {
            self.blue_reachable_cache.clean();
            &mut self.blue_reachable_cache
        } else {
            self.green_reachable_cache.clean();
            &mut self.green_reachable_cache
        };
        let mut queue = VecDeque::new();
        queue.push_back((start, 0));
        reachable.set(start, true);

        // determine the "other" player so we don't move over them
        let other_player = if start == self.blue_position {
            self.green_position
        } else {
            self.blue_position
        };

        while !queue.is_empty() {
            let (current, current_step) = queue.pop_front().unwrap();
            if current_step == step {
                continue;
            }

            for direction in DIRECION_VALUES {
                let next = current.move_to(direction);
                if !next.inside(self.width, self.height) {
                    continue;
                }
                // don't move over the other player's pawn
                if next == other_player && !ignore_other_player {
                    continue;
                }
                if *reachable.get(next) {
                    continue;
                }
                // check walls
                if (direction == Direction::Right && self.vertical_walls.get(current).is_empty())
                    || (direction == Direction::Left && self.vertical_walls.get(next).is_empty())
                    || (direction == Direction::Down
                        && self.horizontal_walls.get(current).is_empty())
                    || (direction == Direction::Up && self.horizontal_walls.get(next).is_empty())
                {
                    reachable.set(next, true);
                    queue.push_back((next, current_step + 1));
                }
            }
        }
    }

    fn reachable_positions(
        &self,
        start: Coordinate,
        step: i32,
        ignore_other_player: bool,
    ) -> Board<bool> {
        let mut reachable = Board::new(self.width, self.height, false);
        let mut queue = VecDeque::new();
        queue.push_back((start, 0));
        reachable.set(start, true);

        // determine the "other" player so we don't move over them
        let other_player = if start == self.blue_position {
            self.green_position
        } else {
            self.blue_position
        };

        while !queue.is_empty() {
            let (current, current_step) = queue.pop_front().unwrap();
            if current_step == step {
                continue;
            }

            for direction in DIRECION_VALUES {
                let next = current.move_to(direction);
                if !next.inside(self.width, self.height) {
                    continue;
                }
                // don't move over the other player's pawn
                if next == other_player && !ignore_other_player {
                    continue;
                }
                if *reachable.get(next) {
                    continue;
                }
                // check walls
                if (direction == Direction::Right && self.vertical_walls.get(current).is_empty())
                    || (direction == Direction::Left && self.vertical_walls.get(next).is_empty())
                    || (direction == Direction::Down
                        && self.horizontal_walls.get(current).is_empty())
                    || (direction == Direction::Up && self.horizontal_walls.get(next).is_empty())
                {
                    reachable.set(next, true);
                    queue.push_back((next, current_step + 1));
                }
            }
        }

        reachable
    }
    fn steps_with_cache(&mut self, start: Coordinate) {
        let dist = if start == self.blue_position {
            self.blue_steps_cache.clean();
            &mut self.blue_steps_cache
        } else {
            self.green_steps_cache.clean();
            &mut self.green_steps_cache
        };
        let mut queue: VecDeque<(Coordinate, i32)> = VecDeque::new();

        // determine the "other" player so we don't move over them
        let other_player = if start == self.blue_position {
            self.green_position
        } else {
            self.blue_position
        };

        dist.set(start, 0);
        queue.push_back((start, 0));

        while !queue.is_empty() {
            let (current, d) = queue.remove(0).unwrap();
            for dir in DIRECION_VALUES {
                let next = current.move_to(dir);
                if !next.inside(self.width, self.height) {
                    continue;
                }
                // don't move over the other player's pawn
                if next == other_player {
                    continue;
                }
                // already visited?
                if *dist.get(next) != -1 {
                    continue;
                }
                // check walls
                let can_move = match dir {
                    Direction::Right => self.vertical_walls.get(current).is_empty(),
                    Direction::Left => self.vertical_walls.get(next).is_empty(),
                    Direction::Down => self.horizontal_walls.get(current).is_empty(),
                    Direction::Up => self.horizontal_walls.get(next).is_empty(),
                };
                if can_move {
                    dist.set(next, d + 1);
                    queue.push_back((next, d + 1));
                }
            }
        }
    }
    fn steps_to_reach(&self, start: Coordinate) -> Board<i32> {
        let mut dist = Board::new(self.width, self.height, -1);
        let mut queue: VecDeque<(Coordinate, i32)> = VecDeque::new();

        // determine the "other" player so we don't move over them
        let other_player = if start == self.blue_position {
            self.green_position
        } else {
            self.blue_position
        };

        dist.set(start, 0);
        queue.push_back((start, 0));

        while !queue.is_empty() {
            let (current, d) = queue.remove(0).unwrap();
            for dir in DIRECION_VALUES {
                let next = current.move_to(dir);
                if !next.inside(self.width, self.height) {
                    continue;
                }
                // don't move over the other player's pawn
                if next == other_player {
                    continue;
                }
                // already visited?
                if *dist.get(next) != -1 {
                    continue;
                }
                // check walls
                let can_move = match dir {
                    Direction::Right => self.vertical_walls.get(current).is_empty(),
                    Direction::Left => self.vertical_walls.get(next).is_empty(),
                    Direction::Down => self.horizontal_walls.get(current).is_empty(),
                    Direction::Up => self.horizontal_walls.get(next).is_empty(),
                };
                if can_move {
                    dist.set(next, d + 1);
                    queue.push_back((next, d + 1));
                }
            }
        }

        dist
    }

    fn possible_moves(&mut self) -> Vec<Move> {
        let mut moves = Vec::new();
        let start = if self.blue_turn {
            self.blue_position
        } else {
            self.green_position
        };
        self.reachable_with_cache(start, 3, false);
        let reachable = if self.blue_turn {
            &mut self.blue_reachable_cache
        } else {
            &mut self.green_reachable_cache
        };

        // get all possible moves
        // the wall placement is possible if the wall is not placed and the edge is not on the border

        for y in 0..self.height {
            for x in 0..self.width {
                if !reachable.get(Coordinate::new(x, y)) {
                    continue;
                }

                let current = Coordinate::new(x, y);
                for direction in DIRECION_VALUES {
                    let next = current.move_to(direction);
                    if !next.inside(self.width, self.height) {
                        continue;
                    }

                    if direction == Direction::Right && self.vertical_walls.get(current).is_empty()
                        || direction == Direction::Left && self.vertical_walls.get(next).is_empty()
                        || direction == Direction::Down
                            && self.horizontal_walls.get(current).is_empty()
                        || direction == Direction::Up && self.horizontal_walls.get(next).is_empty()
                    {
                        moves.push(Move {
                            destination: current,
                            place_wall: direction,
                        });
                    }
                }
            }
        }

        moves
    }

    fn evaluation_sorted_moves(&mut self, cutoff: i32) -> Vec<Move> {
        // evaluate all possible moves and return them sorted by evaluation value
        let mut scored_moves: Vec<EvaluatedMove> = self
            .possible_moves()
            .into_iter()
            .map(|mv| {
                let score = self.evaluate_move(mv);
                EvaluatedMove::new(mv, score)
            })
            .collect();

        // sort moves by evaluation value
        scored_moves.sort();
        if self.blue_turn {
            scored_moves.reverse(); // descending for max player
        }

        if cutoff > 0 && scored_moves.len() > cutoff as usize {
            scored_moves.truncate(cutoff as usize);
        }

        scored_moves.into_iter().map(|em| em.mv).collect()
    }

    fn make_move(&mut self, mv: Move, safe: bool) -> bool {
        // make the move
        // if mv is in possible_moves, then make the move and place

        // return true if the move is made, false otherwise

        if safe && !self.possible_moves().contains(&mv) {
            return false;
        }

        if self.blue_turn {
            self.blue_position = mv.destination;
        } else {
            self.green_position = mv.destination;
        }

        let cell = if self.blue_turn {
            Cell::Blue
        } else {
            Cell::Green
        };

        match mv.place_wall {
            Direction::Up => self
                .horizontal_walls
                .set(mv.destination.move_to(Direction::Up), cell),
            Direction::Down => self.horizontal_walls.set(mv.destination, cell),
            Direction::Left => self
                .vertical_walls
                .set(mv.destination.move_to(Direction::Left), cell),
            Direction::Right => self.vertical_walls.set(mv.destination, cell),
        }

        self.blue_turn = !self.blue_turn;
        self.history.push(mv);
        true
    }

    fn undo_move(&mut self) {
        let last_move = self.history.pop().expect("No moves to undo");

        let last_position = match self.history.len() {
            0 => Coordinate { x: 0, y: 0 }, // if no moves left, reset to start
            1 => Coordinate {
                x: self.width - 1,
                y: self.height - 1,
            }, // if only one move left, reset to green position
            _ => {
                let second_last_move = self.history[self.history.len() - 2];
                second_last_move.destination
            }
        };

        // remove the wall
        match last_move.place_wall {
            Direction::Up => self
                .horizontal_walls
                .set(last_move.destination.move_to(Direction::Up), Cell::Empty),
            Direction::Down => self
                .horizontal_walls
                .set(last_move.destination, Cell::Empty),
            Direction::Left => self
                .vertical_walls
                .set(last_move.destination.move_to(Direction::Left), Cell::Empty),
            Direction::Right => self.vertical_walls.set(last_move.destination, Cell::Empty),
        }

        // reset the position
        if self.blue_turn {
            self.green_position = last_position;
        } else {
            self.blue_position = last_position;
        }

        self.blue_turn = !self.blue_turn;
    }

    fn territory_difference(&mut self) -> i32 {
        // if it takes less steps for one player to reach a cell, the the cell is counted as the player's territory
        // always return blue territory - green territory
        self.steps_with_cache(self.blue_position);
        self.steps_with_cache(self.green_position);
        let blue_dist = &mut self.blue_steps_cache;
        let green_dist = &mut self.green_steps_cache;

        let mut blue_territory = 0;
        let mut green_territory = 0;

        for y in 0..self.height {
            for x in 0..self.width {
                let pos = Coordinate::new(x, y);
                let bd = *blue_dist.get(pos);
                let gd = *green_dist.get(pos);

                // if blue reaches faster (or green can't reach), count for blue
                if bd >= 0 && (gd < 0 || bd < gd) {
                    blue_territory += 1;
                }
                // if green reaches faster (or blue can't reach), count for green
                else if gd >= 0 && (bd < 0 || gd < bd) {
                    green_territory += 1;
                }
            }
        }

        blue_territory - green_territory
    }

    fn evaluate(&mut self) -> i32 {
        // evaluate the game state
        // larger positive value means better for blue, larger negative value means better for green

        if self.game_over() {
            self.reachable_with_cache(self.blue_position, self.height * self.height, true);
            self.reachable_with_cache(self.green_position, self.height * self.height, true);
            let blue_reachable = &mut self.blue_reachable_cache;
            let green_reachable = &mut self.green_reachable_cache;

            let blue_score = blue_reachable.total() as i32;
            let green_score = green_reachable.total() as i32;

            if blue_score > green_score {
                return 1000; // Blue wins
            } else if green_score > blue_score {
                return -1000; // Green wins
            } else {
                return 0; // Draw
            }
        }

        let territory_diff = self.territory_difference();
        territory_diff
    }

    fn evaluate_with_cache(&mut self) -> (i32, bool) {
        // if cached
        let current_position = self.convert_current_position();
        match self.evaluation_cache.get(&current_position) {
            Some(&score) => return (score, true), // return cached score and true for cache hit
            None => {
                // evaluate and cache the result
                let score = self.evaluate();
                self.evaluation_cache.insert(current_position, score);
                return (score, false); // return score and false for cache miss
            }
        }
    }

    fn convert_current_position(&self) -> u128 {
        // convert the current position to a unique u128 value
        let mut value: u128 = 0;
        value |= (self.blue_position.x as u128) << 112;
        value |= (self.blue_position.y as u128) << 104;
        value |= (self.green_position.x as u128) << 96;
        value |= (self.green_position.y as u128) << 88;

        for x in 0..self.width {
            for y in 0..self.height - 1 {
                let cell = self.horizontal_walls.get(Coordinate::new(x, y));
                if !cell.is_empty() {
                    value |= (1u128 << (x + y * self.width)) << 42;
                }
            }
        }

        for x in 0..self.width - 1 {
            for y in 0..self.height {
                let cell = self.vertical_walls.get(Coordinate::new(x, y));
                if !cell.is_empty() {
                    value |= (1u128 << (x + y * self.width)) << 0;
                }
            }
        }

        value
    }

    fn minimax_evaluate(
        &mut self,
        depth: i32,
        mut alpha: i32,
        mut beta: i32,
        nodes: &mut u64,
        cutoff: i32,
    ) -> i32 {
        *nodes += 1;
        let moves = match depth {
            0 => return self.evaluate(),
            1 => self.possible_moves(),
            _ => self.evaluation_sorted_moves(cutoff),
        };
        let mut value = if self.blue_turn { i32::MIN } else { i32::MAX };
        for mv in moves {
            self.make_move(mv, false);
            let score = self.minimax_evaluate(depth - 1, alpha, beta, nodes, cutoff);
            self.undo_move();
            if self.blue_turn {
                value = value.max(score);
                alpha = alpha.max(value);
            } else {
                value = value.min(score);
                beta = beta.min(value);
            }
            if alpha >= beta {
                break;
            }
        }
        value
    }

    fn minimax_best_move(&mut self, depth: i32, cutoff: i32) -> Move {
        let mut node_evaluated = 0u64;
        let start = time::Instant::now();
        let evaluated_moves = self.minimax_evaluate_moves(depth, &mut node_evaluated);
        // diagnostics
        println!("Top 5 moves:");
        for em in evaluated_moves.iter().take(5) {
            println!("  {:?}", em);
        }
        println!("Total nodes evaluated: {}", node_evaluated);
        println!("Time elapsed: {:?}", start.elapsed());

        // pick randomly among best‐scoring
        let best_score = evaluated_moves[0].ev;
        let best_moves: Vec<Move> = evaluated_moves
            .iter()
            .filter(|em| em.ev == best_score)
            .map(|em| em.mv)
            .collect();
        let mut rng = rand::rng();
        best_moves[rng.random_range(0..best_moves.len())]
    }

    fn minimax_evaluate_moves(&mut self, depth: i32, nodes: &mut u64) -> Vec<EvaluatedMove> {
        // evaluate all first‐level moves and return them sorted
        let mut scored: Vec<EvaluatedMove> = self
            .evaluation_sorted_moves(0)
            .into_iter()
            .map(|mv| {
                self.make_move(mv, false);
                let sc = self.minimax_evaluate(depth - 1, i32::MIN, i32::MAX, nodes, 0);
                self.undo_move();
                EvaluatedMove::new(mv, sc)
            })
            .collect();

        scored.sort();

        if self.blue_turn {
            scored.reverse(); // descending for max player
        }

        scored
    }

    fn iterative_deepening_minimax(&mut self, depth: i32) -> EvaluatedMove {
        // iterative deepening minimax with aspiration windows
        let start = time::Instant::now();
        let max_depth = match self.history.len().cmp(&6) {
            std::cmp::Ordering::Less => depth + 2, // if less than 6 moves, use 6
            _ => depth + 4,                        // otherwise, use history length + 2
        }; // Maximum depth to search
        let time_limit_secs = 3; // Time limit in seconds

        // Initial search at the base depth to get a starting value
        let evaluated_moves = self.minimax_evaluate_moves(depth, &mut 0u64);
        let mut best_move = evaluated_moves[0].mv;
        let mut best_score = evaluated_moves[0].ev;
        let mut current_depth = depth + 2;

        // Window size parameters
        let mut window_size = 1; // Initial window size

        // Main iterative deepening loop
        while current_depth <= max_depth && start.elapsed().as_secs() < time_limit_secs {
            println!(
                "Searching at depth {} with window around {}",
                current_depth, best_score
            );

            // Set aspiration window bounds
            let mut alpha = best_score - window_size;
            let mut beta = best_score + window_size;
            let mut retry = true;

            // Try search with current window, expand if needed
            while retry {
                retry = false;
                let mut nodes_evaluated = 0u64;

                // Score each first-level move with the current window
                let mut scored: Vec<EvaluatedMove> = self
                    .evaluation_sorted_moves(0)
                    .into_iter()
                    .map(|mv| {
                        self.make_move(mv, false);
                        let sc = self.minimax_evaluate(
                            current_depth - 1,
                            alpha,
                            beta,
                            &mut nodes_evaluated,
                            0,
                        );
                        self.undo_move();
                        EvaluatedMove::new(mv, sc)
                    })
                    .collect();

                // If score is outside window bounds, retry with wider window
                if !scored.is_empty() {
                    scored.sort();
                    if self.blue_turn {
                        scored.reverse();
                    }

                    let new_score = scored[0].ev;

                    // Check if result was outside the window
                    if new_score <= alpha {
                        // Failed low, retry with wider window
                        println!("Failed low: {} <= {}, widening window", new_score, alpha);
                        window_size *= 2;
                        alpha = new_score - window_size;
                        retry = true;
                        continue;
                    } else if new_score >= beta {
                        // Failed high, retry with wider window
                        println!("Failed high: {} >= {}, widening window", new_score, beta);
                        window_size *= 2;
                        beta = new_score + window_size;
                        retry = true;
                        continue;
                    } else {
                        // Search succeeded within window
                        best_score = new_score;

                        // Pick randomly among best-scoring moves
                        let best_moves: Vec<Move> = scored
                            .iter()
                            .filter(|em| em.ev == new_score)
                            .map(|em| em.mv)
                            .collect();

                        let mut rng = rand::rng();
                        best_move = best_moves[rng.random_range(0..best_moves.len())];

                        // Diagnostics
                        println!("Top 5 moves:");
                        for em in scored.iter().take(5) {
                            println!("  {:?}", em);
                        }
                        println!("Nodes evaluated: {}", nodes_evaluated);
                        println!("Elapsed time: {:?}", start.elapsed());
                    }
                }
            }

            // Reset window size for next iteration
            window_size = 1;

            // Increase depth for next iteration
            current_depth += 2;
        }

        println!("Final best move: {:?} with score {}", best_move, best_score);
        EvaluatedMove::new(best_move, best_score)
    }

    // Helper function to evaluate a specific move
    fn evaluate_move(&mut self, mv: Move) -> i32 {
        self.make_move(mv, false);
        let score = self.evaluate();
        self.undo_move();
        score
    }

    fn game_over(&mut self) -> bool {
        //     the game is over when the green player can't reach the blue player
        self.reachable_with_cache(self.blue_position,self.height * self.height, true);
        let blue_reachable = &mut self.blue_reachable_cache;

        if !blue_reachable.get(self.green_position) {
            return true;
        }
        false
    }

    fn game_result(&mut self) -> (Winner, Score) {
        // the score is the area of the player can reach
        self.reachable_with_cache(self.blue_position, self.height * self.height, true);
        self.reachable_with_cache(self.green_position, self.height * self.height, true);
        let blue_reachable = &mut self.blue_reachable_cache;
        let green_reachable = &mut self.green_reachable_cache;

        let blue_score = blue_reachable.total() as i32;
        let green_score = green_reachable.total() as i32;

        let score = Score {
            blue: blue_score,
            green: green_score,
        };

        match blue_score.cmp(&green_score) {
            std::cmp::Ordering::Greater => (Winner::Blue, score),
            std::cmp::Ordering::Less => (Winner::Green, score),
            std::cmp::Ordering::Equal => (Winner::Draw, score),
        }
    }

    fn play(width: i32, height: i32) {
        let mut game = Game::new(width, height);

        loop {
            println!("===============================");
            println!("     Welcome to Rusty City! ");
            println!("===============================");

            game.print();
            println!(
                "Now it's {}'s turn",
                if game.blue_turn { "Blue" } else { "Green" }
            );

            loop {
                println!("Enter your move: ");
                let mut input = String::new();
                std::io::stdin().read_line(&mut input).unwrap();

                if input.trim() == "exit" || input.trim() == "quit" {
                    println!("Exiting the game.");
                    return;
                }

                if input.trim() == "undo" {
                    game.undo_move();
                    break;
                }

                let mv = Move::from_notation(input.trim());
                if mv.is_err() {
                    println!("Invalid move format, try again.");
                    continue;
                }
                let mv = mv.unwrap();
                let res = game.make_move(mv, true);
                if res {
                    break;
                }
                println!("Invalid move");
            }

            if game.game_over() {
                game.print();
                let (winner, score) = game.game_result();
                println!("Game over, {:?} wins!", winner);
                println!("{0} - {1}", score.blue, score.green);

                break;
            }
        }
    }

    fn play_against_minimax(width: i32, height: i32, human_first: bool) {
        let mut game = Game::new(width, height);

        loop {
            game.print();
            println!(
                "Now it's {}'s turn",
                if game.blue_turn { "Blue" } else { "Green" }
            );

            // if it's the human's turn
            if game.blue_turn == human_first {
                // human move
                loop {
                    println!("Enter your move: ");
                    let mut input = String::new();
                    std::io::stdin().read_line(&mut input).unwrap();
                    let mv = Move::from_notation(input.trim());
                    if mv.is_err() {
                        println!("Invalid move format, try again.");
                        continue;
                    }
                    let mv = mv.unwrap();
                    let res = game.make_move(mv, true);
                    if res {
                        break;
                    }
                    println!("Invalid move, try again.");
                }
            } else {
                // AI move
                println!("AI thinking...");
                let ev_mv = game.iterative_deepening_minimax(2);
                println!("AI plays {:?}", ev_mv.mv);
                // safe = false since minimax guarantees a legal move
                game.make_move(ev_mv.mv, false);
            }

            if game.game_over() {
                game.print();
                let (winner, score) = game.game_result();
                println!("Game over, {:?} wins!", winner);
                println!("Score: {} - {}", score.blue, score.green);
                break;
            }
        }
    }

<<<<<<< HEAD
    fn minimax_self_play(width: i32, height: i32, record_moves: bool) -> Winner {
=======
    pub fn minimax_self_play(width: i32, height: i32) -> Winner {
>>>>>>> 889e5336
        // play a game against itself using minimax
        let mut game = Game::new(width, height);
        let mut json_buffer: Vec<serde_json::Value> = Vec::new();
        let winner: Winner;

        loop {
            game.print();
            println!(
                "Now it's {}'s turn",
                if game.blue_turn { "Blue" } else { "Green" }
            );

            let eval_mv = match game.blue_turn {
                true => game.iterative_deepening_minimax(1),
                false => game.iterative_deepening_minimax(1),
            };
            println!("AI plays {:?}", eval_mv.mv);
            // safe = false since minimax guarantees a legal move

            if record_moves {
                let mv = eval_mv.mv;
                let ev = eval_mv.ev;

                let json = json!({
                    "hor_wall": game.horizontal_walls.to_bool(),
                    "ver_wall": game.vertical_walls.to_bool(),
                    "blue_pos": game.blue_position.to_tuple(),
                    "green_pos": game.green_position.to_tuple(),
                    "blue_turn": game.blue_turn,
                    "best_move": mv.to_flat(),
                    "evaluation": ev,
                });

                json_buffer.push(json);
            }
            game.make_move(eval_mv.mv, false);

            if game.game_over() {
                game.print();
                let (_winner, score) = game.game_result();
                winner = _winner;
                println!("Game over, {:?} wins!", winner);
                println!("Score: {} - {}", score.blue, score.green);
                break;
            }
        }
        // append to file
        if record_moves {
            {
                // Ensure the directory "log" exists before running
                let mut file = OpenOptions::new()
                    .create(true)
                    .append(true)
                    .open("log/self_play.json")
                    .expect("Failed to open or create log/self_play.json");
                for entry in &json_buffer {
                    let line =
                        serde_json::to_string(entry).expect("Failed to serialize JSON entry");
                    writeln!(file, "{}", line).expect("Failed to write to log/self_play.json");
                }
            }
        }

        winner
    }

    fn print(&self) {
        // print the cells and walls
        // use table characters

        print!("  ┌");
        for x in 0..self.height {
            if x != 0 {
                print!("┬");
            }
            print!("───");
        }
        println!("┐");

        for y in 0..self.width {
            print!("{} │ ", y + 1);

            for x in 0..self.height {
                let cell_coordinate = Coordinate::new(x, y);

                if self.blue_position == cell_coordinate {
                    print!("B");
                } else if self.green_position == cell_coordinate {
                    print!("G");
                } else {
                    print!(" ");
                }

                if x < self.height - 1 {
                    if self.vertical_walls.get(cell_coordinate).is_empty() {
                        print!("   ");
                    } else {
                        print!(" ┃ ");
                    }
                }
            }

            print!(" │");
            println!();

            if y < self.width - 1 {
                print!("  ├");
                for x in 0..self.height {
                    let cell_coordinate = Coordinate::new(x, y);

                    if x != 0 {
                        print!("┼");
                    }
                    if self.horizontal_walls.get(cell_coordinate).is_empty() == true {
                        print!("   ");
                    } else {
                        print!("━━━");
                    }
                }
                println!("┤");
            }
        }

        print!("  └");
        for x in 0..self.height {
            if x != 0 {
                print!("┴");
            }
            print!("───");
        }
        println!("┘");

        print!("    ");
        for x in 0..self.height {
            print!("{}   ", (b'a' + x as u8) as char);
        }
        println!();
    }

    pub fn benchmark(games: i32) {
        let mut moves = 0;
        let time = time::Instant::now();

        for _ in 0..games {
            let mut game = Game::new(7, 7);
            loop {
                let possible_moves = game.possible_moves();

                // randomly select a move
                let mv =
                    possible_moves[Rng::random_range(&mut rand::rng(), 0..possible_moves.len())];
                game.make_move(mv, false);
                moves += 1;

                if game.game_over() {
                    break;
                }
            }
        }
        println!(
            "Played {} games with {} moves in {:?}",
            games,
            moves,
            time.elapsed()
        );
        println!("Average time per game: {:?}", time.elapsed() / games as u32);
        println!("Average time per move: {:?}", time.elapsed() / moves);
    }
}

#[cfg(test)]
mod tests {
    use crate::Game;
    use crate::Move;
    use crate::Winner;
    use std::time::Instant;

    // #[test]
    // fn benchmark() {
    //     // evaluate(): 178172/s (5.61s for 1M calls)
    //     // game_over(): 546218/s (1.83s for 1M calls)
    //     // possible_moves(): 1074137/s (0.931s for 1M calls)

    //     let game = Game::new(7, 7);
    //     let n: i32 = 1000000;
    //     let start = Instant::now();
    //     for _ in 0..n {
    //         game.possible_moves();
    //     }
    //     let elapsed = start.elapsed();
    //     println!(
    //         "Benchmarking {} calls took {:?} ({:2} calls per second)",
    //         n,
    //         elapsed,
    //         n as f64 / elapsed.as_secs_f64()
    //     );
    // }

    // #[test]
    // fn bench() {
    //     Game::benchmark(10000);
    // }

    #[test]
    fn play() {
        // Game::play_against_minimax(7, 7, true);
        // Game::play(7, 7);

<<<<<<< HEAD
        let mut result: Vec<Winner> = Vec::new();
        for i in 0..10 {
            println!("Game {}", i + 1);
            let winner = Game::minimax_self_play(7, 7, true);
            result.push(winner);
            println!("RESULT");
            print!(
                "{}-{}-{}",
                result.iter().filter(|&&w| w == Winner::Blue).count(),
                result.iter().filter(|&&w| w == Winner::Draw).count(),
                result.iter().filter(|&&w| w == Winner::Green).count()
            );
        }
=======
        //let mut result: Vec<Winner> = Vec::new();
        //for i in 0..10 {
        //    println!("Game {}", i + 1);
        //    let winner = Game::minimax_self_play(7, 7);
        //    result.push(winner);
        //    println!("RESULT");
        //    print!(
        //        "{}-{}-{}",
        //        result.iter().filter(|&&w| w == Winner::Blue).count(),
        //        result.iter().filter(|&&w| w == Winner::Draw).count(),
        //        result.iter().filter(|&&w| w == Winner::Green).count()
        //    );
        //}
        Game::benchmark(10000);
>>>>>>> 889e5336
    }
}<|MERGE_RESOLUTION|>--- conflicted
+++ resolved
@@ -10,6 +10,8 @@
 
 
 use rand::Rng;
+
+
 #[derive(Clone)]
 #[pyclass(name = "Move")]
 struct PyMove {
@@ -1281,11 +1283,7 @@
         }
     }
 
-<<<<<<< HEAD
-    fn minimax_self_play(width: i32, height: i32, record_moves: bool) -> Winner {
-=======
-    pub fn minimax_self_play(width: i32, height: i32) -> Winner {
->>>>>>> 889e5336
+    fn minimax_self_play(width: i32, height: i32) -> Winner {
         // play a game against itself using minimax
         let mut game = Game::new(width, height);
         let mut json_buffer: Vec<serde_json::Value> = Vec::new();
@@ -1494,11 +1492,10 @@
         // Game::play_against_minimax(7, 7, true);
         // Game::play(7, 7);
 
-<<<<<<< HEAD
         let mut result: Vec<Winner> = Vec::new();
         for i in 0..10 {
             println!("Game {}", i + 1);
-            let winner = Game::minimax_self_play(7, 7, true);
+            let winner = Game::minimax_self_play(7, 7);
             result.push(winner);
             println!("RESULT");
             print!(
@@ -1508,21 +1505,5 @@
                 result.iter().filter(|&&w| w == Winner::Green).count()
             );
         }
-=======
-        //let mut result: Vec<Winner> = Vec::new();
-        //for i in 0..10 {
-        //    println!("Game {}", i + 1);
-        //    let winner = Game::minimax_self_play(7, 7);
-        //    result.push(winner);
-        //    println!("RESULT");
-        //    print!(
-        //        "{}-{}-{}",
-        //        result.iter().filter(|&&w| w == Winner::Blue).count(),
-        //        result.iter().filter(|&&w| w == Winner::Draw).count(),
-        //        result.iter().filter(|&&w| w == Winner::Green).count()
-        //    );
-        //}
-        Game::benchmark(10000);
->>>>>>> 889e5336
     }
 }