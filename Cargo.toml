--- conflicted
+++ resolved
@@ -11,13 +11,9 @@
 
 [profile.test]
 opt-level = 3
-<<<<<<< HEAD
-RUST_BACKTRACE=1
-=======
 
 [profile.release]
 lto = true
->>>>>>> 5c2bbd2d
 
 [dependencies]
 flamegraph = "0.6.8"
