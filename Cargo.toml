[package]
name = "ruspy-city"
version = "0.1.0"
edition = "2021"

# See more keys and their definitions at https://doc.rust-lang.org/cargo/reference/manifest.html
[lib]
name = "ruspy_city"
crate-type = ["cdylib"]


[profile.test]
opt-level = 3
lto = true

[profile.release]
lto = true

[dependencies]
flamegraph = "0.6.8"
numpy = "0.24.0"
<<<<<<< HEAD
rand = "0.9.1"
serde_json = "1.0"
pyo3 = { version = "0.24.0", features = ["extension-module"] }
=======
pyo3 = { version = "0.24.0", features = ["extension-module"]  }
rand = "0.9.1"
>>>>>>> 889e5336
<|MERGE_RESOLUTION|>--- conflicted
+++ resolved
@@ -19,11 +19,6 @@
 [dependencies]
 flamegraph = "0.6.8"
 numpy = "0.24.0"
-<<<<<<< HEAD
 rand = "0.9.1"
 serde_json = "1.0"
-pyo3 = { version = "0.24.0", features = ["extension-module"] }
-=======
-pyo3 = { version = "0.24.0", features = ["extension-module"]  }
-rand = "0.9.1"
->>>>>>> 889e5336
+pyo3 = { version = "0.24.0", features = ["extension-module"] }